--- conflicted
+++ resolved
@@ -3,13 +3,9 @@
 # assume you have installed need packages
 export SPHINX_MOCK_REQUIREMENTS=1
 
-<<<<<<< HEAD
-test: #clean
-=======
 test: clean
 	pip install -q -r requirements.txt
 	pip install -q -r requirements/test.txt
->>>>>>> 87adb897
 	# install APEX, see https://github.com/NVIDIA/apex#linux
 
 	# use this to run tests
